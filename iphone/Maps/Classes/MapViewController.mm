--- conflicted
+++ resolved
@@ -805,39 +805,6 @@
   f.SetViewportCenter(center, zoomLevel, false);
 }
 
-<<<<<<< HEAD
-- (BOOL)canBecomeFirstResponder {
-  return YES;
-}
-
-- (NSArray *)keyCommands {
-  return @[[UIKeyCommand keyCommandWithInput:UIKeyInputDownArrow modifierFlags:0 action:@selector(zoomOut) discoverabilityTitle:@"Zoom Out"],
-           [UIKeyCommand keyCommandWithInput:UIKeyInputUpArrow modifierFlags:0 action:@selector(zoomIn) discoverabilityTitle:@"Zoom In"],
-           [UIKeyCommand keyCommandWithInput:UIKeyInputEscape modifierFlags:0 action:@selector(goBack) discoverabilityTitle:@"Go Back"]];
-}
-
-- (void)zoomOut {
-  [Statistics logEvent:kStatEventName(kStatZoom, kStatOut)];
-  [Alohalytics logEvent:kAlohalyticsTapEventKey withValue:@"-"];
-  GetFramework().Scale(Framework::SCALE_MIN, true);
-}
-
-- (void)zoomIn {
-  [Statistics logEvent:kStatEventName(kStatZoom, kStatIn)];
-  [Alohalytics logEvent:kAlohalyticsTapEventKey withValue:@"+"];
-  GetFramework().Scale(Framework::SCALE_MAG, true);
-}
-
-- (void)goBack {
-  if ([MWMSettings isWunderLINQEnabled]){
-    //Launch WunderLINQ
-    NSString *wunderlinqAppURL = @"wunderlinq://";
-    BOOL canOpenURL = [[UIApplication sharedApplication]
-                     canOpenURL:[NSURL URLWithString:wunderlinqAppURL]];
-    if ( canOpenURL ) [[UIApplication sharedApplication]
-                     openURL:[NSURL URLWithString:wunderlinqAppURL] options:@{} completionHandler:nil];
-  }
-=======
 #pragma mark - CarPlay map append/remove
 
 - (void)disableCarPlayRepresentation
@@ -866,7 +833,39 @@
     self.controlsView.hidden = YES;
   }
   self.carplayPlaceholderLogo.hidden = NO;
->>>>>>> 694963b8
+}
+
+- (BOOL)canBecomeFirstResponder {                                                                                                                       
+    return YES;                                                                                                                                           
+  }                                                                                                                                                       
+                                                                                                                                                          
+- (NSArray *)keyCommands {                                                                                                                              
+   return @[[UIKeyCommand keyCommandWithInput:UIKeyInputDownArrow modifierFlags:0 action:@selector(zoomOut) discoverabilityTitle:@"Zoom Out"],           
+            [UIKeyCommand keyCommandWithInput:UIKeyInputUpArrow modifierFlags:0 action:@selector(zoomIn) discoverabilityTitle:@"Zoom In"],               
+            [UIKeyCommand keyCommandWithInput:UIKeyInputEscape modifierFlags:0 action:@selector(goBack) discoverabilityTitle:@"Go Back"]];               
+}                                                                                                                                                       
+                                                                                                                                                          
+- (void)zoomOut {                                                                                                                                       
+   [Statistics logEvent:kStatEventName(kStatZoom, kStatOut)];                                                                                            
+   [Alohalytics logEvent:kAlohalyticsTapEventKey withValue:@"-"];                                                                                        
+   GetFramework().Scale(Framework::SCALE_MIN, true);                                                                                                     
+}                                                                                                                                                       
+                                                                                                                                                          
+- (void)zoomIn {                                                                                                                                        
+   [Statistics logEvent:kStatEventName(kStatZoom, kStatIn)];                                                                                             
+   [Alohalytics logEvent:kAlohalyticsTapEventKey withValue:@"+"];                                                                                        
+   GetFramework().Scale(Framework::SCALE_MAG, true);                                                                                                     
+}                                                                                                                                                       
+                                                                                                                                                          
+- (void)goBack {                                                                                                                                        
+   if ([MWMSettings isWunderLINQEnabled]){                                                                                                               
+     //Launch WunderLINQ                                                                                                                                 
+     NSString *wunderlinqAppURL = @"wunderlinq://";                                                                                                      
+     BOOL canOpenURL = [[UIApplication sharedApplication]                                                                                                
+                      canOpenURL:[NSURL URLWithString:wunderlinqAppURL]];                                                                                
+     if ( canOpenURL ) [[UIApplication sharedApplication]                                                                                                
+                      openURL:[NSURL URLWithString:wunderlinqAppURL] options:@{} completionHandler:nil];                                                 
+   }
 }
 
 @end