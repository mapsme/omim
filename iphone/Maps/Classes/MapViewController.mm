#import "MapViewController.h"
#import <CoreApi/MWMBookmarksManager.h>
#import "BookmarksVC.h"
#import "EAGLView.h"
#import "MWMAuthorizationCommon.h"
#import "MWMAuthorizationWebViewLoginViewController.h"
#import "MWMAutoupdateController.h"
#import "MWMEditBookmarkController.h"
#import "MWMEditorViewController.h"
#import "MWMFrameworkListener.h"
#import "MWMFrameworkObservers.h"
#import "MWMLocationHelpers.h"
#import "MWMLocationModeListener.h"
#import "MWMMapDownloadDialog.h"
#import "MWMMapViewControlsManager.h"
#import "MWMNetworkPolicy+UI.h"
#import "MWMPlacePageProtocol.h"
#import "MapsAppDelegate.h"
#import "SwiftBridge.h"

#include <CoreApi/Framework.h>
#import <CoreApi/MWMFrameworkHelper.h>
#import <CoreApi/PlacePageData.h>

#include "drape_frontend/user_event_stream.hpp"

#include "geometry/mercator.hpp"

#import <Crashlytics/Crashlytics.h>

// If you have a "missing header error" here, then please run configure.sh script in the root repo
// folder.
#import "../../../private.h"

extern NSString *const kMap2FBLoginSegue = @"Map2FBLogin";
extern NSString *const kMap2GoogleLoginSegue = @"Map2GoogleLogin";

typedef NS_ENUM(NSUInteger, UserTouchesAction) { UserTouchesActionNone, UserTouchesActionDrag, UserTouchesActionScale };

namespace {
NSString *const kDownloaderSegue = @"Map2MapDownloaderSegue";
NSString *const kEditorSegue = @"Map2EditorSegue";
NSString *const kUDViralAlertWasShown = @"ViralAlertWasShown";
NSString *const kPP2BookmarkEditingSegue = @"PP2BookmarkEditing";
}  // namespace

@interface NSValueWrapper : NSObject

- (NSValue *)getInnerValue;

@end

@implementation NSValueWrapper {
  NSValue *m_innerValue;
}

- (NSValue *)getInnerValue {
  return m_innerValue;
}
- (id)initWithValue:(NSValue *)value {
  self = [super init];
  if (self)
    m_innerValue = value;
  return self;
}

- (BOOL)isEqual:(id)anObject {
  return [anObject isMemberOfClass:[NSValueWrapper class]];
}

@end

@interface MapViewController () <MWMFrameworkDrapeObserver,
                                 MWMStorageObserver,
                                 MWMWelcomePageControllerProtocol,
                                 MWMKeyboardObserver,
                                 RemoveAdsViewControllerDelegate,
                                 MWMBookmarksObserver>

@property(nonatomic, readwrite) MWMMapViewControlsManager *controlsManager;

@property(nonatomic) BOOL disableStandbyOnLocationStateMode;

@property(nonatomic) UserTouchesAction userTouchesAction;

@property(nonatomic, readwrite) MWMMapDownloadDialog *downloadDialog;

@property(nonatomic) BOOL skipForceTouch;

@property(strong, nonatomic) IBOutlet NSLayoutConstraint *visibleAreaBottom;
@property(strong, nonatomic) IBOutlet NSLayoutConstraint *visibleAreaKeyboard;
@property(strong, nonatomic) IBOutlet NSLayoutConstraint *placePageAreaKeyboard;
@property(strong, nonatomic) IBOutlet NSLayoutConstraint *sideButtonsAreaBottom;
@property(strong, nonatomic) IBOutlet NSLayoutConstraint *sideButtonsAreaKeyboard;
@property(strong, nonatomic) IBOutlet UIImageView *carplayPlaceholderLogo;

@property(strong, nonatomic) NSHashTable<id<MWMLocationModeListener>> *listeners;

@property(nonatomic) BOOL needDeferFocusNotification;
@property(nonatomic) BOOL deferredFocusValue;
@property(nonatomic) UIViewController *placePageVC;
@property(nonatomic) IBOutlet UIView *placePageContainer;
@property(nonatomic) IBOutlet UIView *guidesCollectionContainer;

@end

@implementation MapViewController
@synthesize mapView, controlsView;

+ (MapViewController *)sharedController {
  return [MapsAppDelegate theApp].mapViewController;
}

#pragma mark - Map Navigation

- (void)showPlacePage {
  if (!PlacePageData.hasData) {
    return;
  }
  
  self.controlsManager.trafficButtonHidden = YES;
  if (PlacePageData.isGuide) {
    self.placePageVC = [MWMGuidesGalleryBuilder build];
    [self.guidesCollectionContainer addSubview:self.placePageVC.view];
    [NSLayoutConstraint activateConstraints:@[
      [self.placePageVC.view.topAnchor constraintEqualToAnchor:self.guidesCollectionContainer.topAnchor],
      [self.placePageVC.view.leftAnchor constraintEqualToAnchor:self.guidesCollectionContainer.leftAnchor],
      [self.placePageVC.view.bottomAnchor constraintEqualToAnchor:self.guidesCollectionContainer.bottomAnchor],
      [self.placePageVC.view.rightAnchor constraintEqualToAnchor:self.guidesCollectionContainer.rightAnchor]
    ]];
  } else {
    self.placePageVC = [PlacePageBuilder build];
    self.placePageContainer.hidden = NO;
    [self.placePageContainer addSubview:self.placePageVC.view];
  [self.view bringSubviewToFront:self.placePageContainer];
    [NSLayoutConstraint activateConstraints:@[
      [self.placePageVC.view.topAnchor constraintEqualToAnchor:self.placePageContainer.safeAreaLayoutGuide.topAnchor],
      [self.placePageVC.view.leftAnchor constraintEqualToAnchor:self.placePageContainer.leftAnchor],
      [self.placePageVC.view.bottomAnchor constraintEqualToAnchor:self.placePageContainer.bottomAnchor],
      [self.placePageVC.view.rightAnchor constraintEqualToAnchor:self.placePageContainer.rightAnchor]
    ]];
  }
  self.placePageVC.view.translatesAutoresizingMaskIntoConstraints = NO;
  [self addChildViewController:self.placePageVC];
  [self.placePageVC didMoveToParentViewController:self];
}

- (void)dismissPlacePage {
  GetFramework().DeactivateMapSelection(true);
}

- (void)hidePlacePage {
  [self.placePageVC.view removeFromSuperview];
  [self.placePageVC willMoveToParentViewController:nil];
  [self.placePageVC removeFromParentViewController];
  self.placePageVC = nil;
  self.placePageContainer.hidden = YES;
  self.controlsManager.trafficButtonHidden = NO;
}

- (void)onMapObjectDeselected:(bool)switchFullScreenMode {
  [self hidePlacePage];

  BOOL const isSearchResult = [MWMSearchManager manager].state == MWMSearchManagerStateResult;
  if (isSearchResult) {
    [MWMSearchManager manager].state = MWMSearchManagerStateMapSearch;
  }

  if (!switchFullScreenMode)
    return;

  if (DeepLinkHandler.shared.isLaunchedByDeeplink)
    return;

  BOOL const isSearchHidden = [MWMSearchManager manager].state == MWMSearchManagerStateHidden;
  BOOL const isNavigationDashboardHidden = [MWMNavigationDashboardManager sharedManager].state == MWMNavigationDashboardStateHidden;
  if (isSearchHidden && isNavigationDashboardHidden) {
    self.controlsManager.hidden = !self.controlsManager.hidden;
  }
}

- (void)onMapObjectSelected {
  [self hidePlacePage];
  [[MWMNetworkPolicy sharedPolicy] callOnlineApi:^(BOOL) {
    [self showPlacePage];
  }];
}

- (void)onMapObjectUpdated {
  //  [self.controlsManager updatePlacePage];
}

- (void)checkMaskedPointer:(UITouch *)touch withEvent:(df::TouchEvent &)e {
  int64_t id = reinterpret_cast<int64_t>(touch);
  int8_t pointerIndex = df::TouchEvent::INVALID_MASKED_POINTER;
  if (e.GetFirstTouch().m_id == id)
    pointerIndex = 0;
  else if (e.GetSecondTouch().m_id == id)
    pointerIndex = 1;

  if (e.GetFirstMaskedPointer() == df::TouchEvent::INVALID_MASKED_POINTER)
    e.SetFirstMaskedPointer(pointerIndex);
  else
    e.SetSecondMaskedPointer(pointerIndex);
}

- (void)sendTouchType:(df::TouchEvent::ETouchType)type withTouches:(NSSet *)touches andEvent:(UIEvent *)event {
  if (@available(iOS 12.0, *)) {
    if ([MWMCarPlayService shared].isCarplayActivated) {
      return;
    }
  }
  NSArray *allTouches = [[event allTouches] allObjects];
  if ([allTouches count] < 1)
    return;

  UIView *v = self.mapView;
  CGFloat const scaleFactor = v.contentScaleFactor;

  df::TouchEvent e;
  UITouch *touch = [allTouches objectAtIndex:0];
  CGPoint const pt = [touch locationInView:v];

  e.SetTouchType(type);

  df::Touch t0;
  t0.m_location = m2::PointD(pt.x * scaleFactor, pt.y * scaleFactor);
  t0.m_id = reinterpret_cast<int64_t>(touch);
  if ([self hasForceTouch])
    t0.m_force = touch.force / touch.maximumPossibleForce;
  e.SetFirstTouch(t0);

  if (allTouches.count > 1) {
    UITouch *touch = [allTouches objectAtIndex:1];
    CGPoint const pt = [touch locationInView:v];

    df::Touch t1;
    t1.m_location = m2::PointD(pt.x * scaleFactor, pt.y * scaleFactor);
    t1.m_id = reinterpret_cast<int64_t>(touch);
    if ([self hasForceTouch])
      t1.m_force = touch.force / touch.maximumPossibleForce;
    e.SetSecondTouch(t1);
  }

  NSArray *toggledTouches = [touches allObjects];
  if (toggledTouches.count > 0)
    [self checkMaskedPointer:[toggledTouches objectAtIndex:0] withEvent:e];

  if (toggledTouches.count > 1)
    [self checkMaskedPointer:[toggledTouches objectAtIndex:1] withEvent:e];

  Framework &f = GetFramework();
  f.TouchEvent(e);
}

- (BOOL)hasForceTouch {
  return self.view.traitCollection.forceTouchCapability == UIForceTouchCapabilityAvailable;
}

- (void)touchesBegan:(NSSet *)touches withEvent:(UIEvent *)event {
  [self sendTouchType:df::TouchEvent::TOUCH_DOWN withTouches:touches andEvent:event];
}

- (void)touchesMoved:(NSSet *)touches withEvent:(UIEvent *)event {
  [self sendTouchType:df::TouchEvent::TOUCH_MOVE withTouches:nil andEvent:event];
}

- (void)touchesEnded:(NSSet *)touches withEvent:(UIEvent *)event {
  [self sendTouchType:df::TouchEvent::TOUCH_UP withTouches:touches andEvent:event];
}

- (void)touchesCancelled:(NSSet *)touches withEvent:(UIEvent *)event {
  [self sendTouchType:df::TouchEvent::TOUCH_CANCEL withTouches:touches andEvent:event];
}

#pragma mark - ViewController lifecycle

- (void)viewWillTransitionToSize:(CGSize)size
       withTransitionCoordinator:(id<UIViewControllerTransitionCoordinator>)coordinator {
  [super viewWillTransitionToSize:size withTransitionCoordinator:coordinator];
  [self.alertController viewWillTransitionToSize:size withTransitionCoordinator:coordinator];
  [self.controlsManager viewWillTransitionToSize:size withTransitionCoordinator:coordinator];
  [self.welcomePageController viewWillTransitionToSize:size withTransitionCoordinator:coordinator];
}

- (void)didReceiveMemoryWarning {
  GetFramework().MemoryWarning();
  [super didReceiveMemoryWarning];
}

- (void)onTerminate {
  [self.mapView deallocateNative];
}

- (void)onGetFocus:(BOOL)isOnFocus {
  self.needDeferFocusNotification = (self.mapView == nil);
  self.deferredFocusValue = isOnFocus;
  [self.mapView setPresentAvailable:isOnFocus];
}

- (void)viewWillAppear:(BOOL)animated {
  [super viewWillAppear:animated];

  if ([MWMNavigationDashboardManager sharedManager].state == MWMNavigationDashboardStateHidden)
    self.controlsManager.menuState = self.controlsManager.menuRestoreState;

  [self updateStatusBarStyle];
  GetFramework().InvalidateRendering();
  [self showViralAlertIfNeeded];
  [self checkAuthorization];
  [MWMRouter updateRoute];
}

- (void)viewDidLoad {
  [super viewDidLoad];

  // On iOS 10 (it was reproduced, it may be also on others), mapView can be uninitialized
  // when onGetFocus is called, it can lead to missing of onGetFocus call and a deadlock on the start.
  // As soon as mapView must exist before onGetFocus, so we have to defer onGetFocus call.
  if (self.needDeferFocusNotification)
    [self onGetFocus:self.deferredFocusValue];

  [self.mapView setLaunchByDeepLink:DeepLinkHandler.shared.isLaunchedByDeeplink];
  [MWMRouter restoreRouteIfNeeded];

  self.view.clipsToBounds = YES;
  [MWMKeyboard addObserver:self];
  self.welcomePageController = [MWMWelcomePageController controllerWithParent:self];
  [self processMyPositionStateModeEvent:[MWMLocationManager isLocationProhibited] ? MWMMyPositionModeNotFollowNoPosition
                                                                                  : MWMMyPositionModePendingPosition];
  if ([MWMNavigationDashboardManager sharedManager].state == MWMNavigationDashboardStateHidden)
    self.controlsManager.menuState = self.controlsManager.menuRestoreState;

  [NSNotificationCenter.defaultCenter addObserver:self
                                         selector:@selector(didBecomeActive)
                                             name:UIApplicationDidBecomeActiveNotification
                                           object:nil];
  [self.welcomePageController show];
  if (!self.welcomePageController) {
    [DeepLinkHandler.shared handleDeeplink];
  }
}

- (void)didBecomeActive {
  if (!self.welcomePageController)
    [self.controlsManager showAdditionalViewsIfNeeded];
}

- (void)viewDidLayoutSubviews {
  [super viewDidLayoutSubviews];
  if (!self.mapView.drapeEngineCreated)
    [self.mapView createDrapeEngine];
}

- (void)applyTheme {
  [super applyTheme];
  [MapsAppDelegate customizeAppearance];
}

- (void)closePageController:(MWMWelcomePageController *)pageController {
  if ([pageController isEqual:self.welcomePageController])
    self.welcomePageController = nil;

  auto const todo = GetFramework().ToDoAfterUpdate();

  switch (todo) {
    case Framework::DoAfterUpdate::Nothing:
      break;
    case Framework::DoAfterUpdate::AutoupdateMaps:
    case Framework::DoAfterUpdate::AskForUpdateMaps:
      [self presentViewController:[MWMAutoupdateController instanceWithPurpose:todo] animated:YES completion:nil];
      break;
  }
}

- (void)showViralAlertIfNeeded {
  NSUserDefaults *ud = NSUserDefaults.standardUserDefaults;

  using namespace osm_auth_ios;
  if (!AuthorizationIsNeedCheck() || [ud objectForKey:kUDViralAlertWasShown] || !AuthorizationHaveCredentials())
    return;

  if (osm::Editor::Instance().GetStats().m_edits.size() < 2)
    return;

  if (!Platform::IsConnected())
    return;

  [self.alertController presentEditorViralAlert];

  [ud setObject:[NSDate date] forKey:kUDViralAlertWasShown];
  [ud synchronize];
}

- (void)viewWillDisappear:(BOOL)animated {
  [super viewWillDisappear:animated];
  self.controlsManager.menuRestoreState = self.controlsManager.menuState;
}

- (BOOL)prefersStatusBarHidden {
  return NO;
}
- (UIStatusBarStyle)preferredStatusBarStyle {
  return [self.controlsManager preferredStatusBarStyle];
}

- (void)updateStatusBarStyle {
  [self setNeedsStatusBarAppearanceUpdate];
}
- (id)initWithCoder:(NSCoder *)coder {
  NSLog(@"MapViewController initWithCoder Started");
  self = [super initWithCoder:coder];
  if (self)
    [self initialize];

  NSLog(@"MapViewController initWithCoder Ended");
  return self;
}

- (void)initialize {
  self.listeners = [NSHashTable<id<MWMLocationModeListener>> weakObjectsHashTable];
  Framework &f = GetFramework();
  // TODO: Review and improve this code.
  f.SetPlacePageListeners([self]() { [self onMapObjectSelected]; },
                          [self](bool switchFullScreen) { [self onMapObjectDeselected:switchFullScreen]; },
                          [self]() { [self onMapObjectUpdated]; });
  // TODO: Review and improve this code.
  f.SetMyPositionModeListener([self](location::EMyPositionMode mode, bool routingActive) {
    // TODO: Two global listeners are subscribed to the same event from the core.
    // Probably it's better to subscribe only wnen needed and usubscribe in other cases.
    // May be better solution would be multiobservers support in the C++ core.
    [self processMyPositionStateModeEvent:location_helpers::mwmMyPositionMode(mode)];
  });
  f.SetMyPositionPendingTimeoutListener([self] { [self processMyPositionPendingTimeout]; });

  self.userTouchesAction = UserTouchesActionNone;
  [[MWMBookmarksManager sharedManager] addObserver:self];
  [[MWMBookmarksManager sharedManager] loadBookmarks];
  [MWMFrameworkListener addObserver:self];
  [[MWMStorage sharedStorage] addObserver:self];
}

- (void)dealloc {
  [[MWMBookmarksManager sharedManager] removeObserver:self];
  [MWMFrameworkListener removeObserver:self];
}

- (void)addListener:(id<MWMLocationModeListener>)listener {
  [self.listeners addObject:listener];
}

- (void)removeListener:(id<MWMLocationModeListener>)listener {
  [self.listeners removeObject:listener];
}

#pragma mark - Open controllers

- (void)openBookmarks {
  [self.navigationController pushViewController:[[MWMBookmarksTabViewController alloc] init] animated:YES];
}

- (void)openMapsDownloader:(MWMMapDownloaderMode)mode {
  [Alohalytics logEvent:kAlohalyticsTapEventKey withValue:@"downloader"];
  [self performSegueWithIdentifier:kDownloaderSegue sender:@(mode)];
}

- (void)openEditor {
  using namespace osm_auth_ios;

  auto const &featureID = GetFramework().GetCurrentPlacePageInfo().GetID();

  [Statistics logEvent:kStatEditorEditStart
        withParameters:@{
          kStatIsAuthenticated: @(AuthorizationHaveCredentials()),
          kStatIsOnline: Platform::IsConnected() ? kStatYes : kStatNo,
          kStatMWMName: @(featureID.GetMwmName().c_str()),
          kStatEditorMWMVersion: @(featureID.GetMwmVersion())
        }];
  [self performSegueWithIdentifier:kEditorSegue sender:self.controlsManager.featureHolder];
}

- (void)openBookmarkEditor {
  [self performSegueWithIdentifier:kPP2BookmarkEditingSegue sender:nil];
}

- (void)openFullPlaceDescriptionWithHtml:(NSString *)htmlString {
  [Statistics logEvent:kStatPlacePageDescriptionMore
        withParameters:@{kStatSource: kStatWikipedia}
           withChannel:StatisticsChannelRealtime];
  WebViewController *descriptionViewController =
    [[PlacePageDescriptionViewController alloc] initWithHtml:htmlString
                                                     baseUrl:nil
                                                       title:L(@"place_description_title")];
  descriptionViewController.openInSafari = YES;
  [self.navigationController pushViewController:descriptionViewController animated:YES];
}

- (void)showUGCAuth {
  if (IPAD) {
    auto controller = [[MWMAuthorizationViewController alloc] initWithPopoverSourceView:self.controlsManager.anchorView
                                                                                 source:AuthorizationSourceAfterSaveReview
                                                               permittedArrowDirections:UIPopoverArrowDirectionDown
                                                                         successHandler:nil
                                                                           errorHandler:nil
                                                                      completionHandler:nil];

    [self presentViewController:controller animated:YES completion:nil];
    return;
  }

  auto controller = [[MWMAuthorizationViewController alloc] initWithBarButtonItem:nil
                                                                           source:AuthorizationSourceAfterSaveReview
                                                                   successHandler:nil
                                                                     errorHandler:nil
                                                                completionHandler:nil];

  [self presentViewController:controller animated:YES completion:nil];
}

- (void)showBookmarksLoadedAlert:(UInt64)categoryId {
  for (UIViewController *vc in self.navigationController.viewControllers) {
    if ([vc isMemberOfClass:MWMCatalogWebViewController.class]) {
      auto alert = [[BookmarksLoadedViewController alloc] init];
      alert.onViewBlock = ^{
        [self dismissViewControllerAnimated:YES completion:nil];
        [self.navigationController popToRootViewControllerAnimated:YES];
        GetFramework().ShowBookmarkCategory(categoryId);
      };
      alert.onCancelBlock = ^{
        [self.navigationController dismissViewControllerAnimated:YES completion:nil];
      };
      [self.navigationController presentViewController:alert animated:YES completion:nil];
      return;
    }
  }
  if (![MWMRouter isOnRoute])
    [[MWMToast toastWithText:L(@"guide_downloaded_title")] show];
}

- (void)openCatalogAnimated:(BOOL)animated utm:(MWMUTM)utm {
  [Statistics logEvent:kStatCatalogOpen withParameters:@{kStatFrom: kStatMenu}];
  [self openCatalogAbsoluteUrl:nil animated:animated utm:utm];
}

- (void)openCatalogInternal:(MWMCatalogWebViewController *)catalog animated:(BOOL)animated utm:(MWMUTM)utm {
  [self.navigationController popToRootViewControllerAnimated:NO];
  auto bookmarks = [[MWMBookmarksTabViewController alloc] init];
  bookmarks.activeTab = ActiveTabCatalog;
  NSMutableArray<UIViewController *> *controllers = [self.navigationController.viewControllers mutableCopy];
  [controllers addObjectsFromArray:@[bookmarks, catalog]];
  [self.navigationController setViewControllers:controllers animated:animated];
}

- (void)openCatalogDeeplink:(NSURL *)deeplinkUrl animated:(BOOL)animated utm:(MWMUTM)utm {
  MWMCatalogWebViewController *catalog;
  catalog = [MWMCatalogWebViewController catalogFromDeeplink:deeplinkUrl utm:utm];
  [self openCatalogInternal:catalog animated:animated utm:utm];
}

- (void)openCatalogAbsoluteUrl:(NSURL *)url animated:(BOOL)animated utm:(MWMUTM)utm {
  MWMCatalogWebViewController *catalog;
  catalog = [MWMCatalogWebViewController catalogFromAbsoluteUrl:url utm:utm];
  NSMutableArray<UIViewController *> *controllers = [self.navigationController.viewControllers mutableCopy];
  [controllers addObjectsFromArray:@[catalog]];
  [self.navigationController setViewControllers:controllers animated:animated];
}

- (void)searchText:(NSString *)text {
  [self.controlsManager searchText:text forInputLocale:[[AppInfo sharedInfo] languageId]];
}

- (void)openDrivingOptions {
  UIStoryboard *sb = [UIStoryboard instance:MWMStoryboardDrivingOptions];
  UIViewController *vc = [sb instantiateInitialViewController];
  [self.navigationController pushViewController:vc animated:YES];
}

- (void)showRemoveAds {
  auto removeAds = [[RemoveAdsViewController alloc] init];
  removeAds.delegate = self;
  [self.navigationController presentViewController:removeAds animated:YES completion:nil];
}

- (void)processMyPositionStateModeEvent:(MWMMyPositionMode)mode {
  self.currentPositionMode = mode;
  [MWMLocationManager setMyPositionMode:mode];
  [[MWMSideButtons buttons] processMyPositionStateModeEvent:mode];
  NSArray<id<MWMLocationModeListener>> *objects = self.listeners.allObjects;
  for (id<MWMLocationModeListener> object in objects) {
    [object processMyPositionStateModeEvent:mode];
  }
  self.disableStandbyOnLocationStateMode = NO;
  switch (mode) {
    case MWMMyPositionModeNotFollowNoPosition:
      break;
    case MWMMyPositionModePendingPosition:
      if (self.welcomePageController && [Alohalytics isFirstSession]) {
        break;
      }
      [MWMLocationManager start];
      if (![MWMLocationManager isStarted])
        [self processMyPositionStateModeEvent:MWMMyPositionModeNotFollowNoPosition];
      break;
    case MWMMyPositionModeNotFollow:
      break;
    case MWMMyPositionModeFollow:
    case MWMMyPositionModeFollowAndRotate:
      self.disableStandbyOnLocationStateMode = YES;
      break;
  }
}

- (void)processMyPositionPendingTimeout {
  [MWMLocationManager stop];
  NSArray<id<MWMLocationModeListener>> *objects = self.listeners.allObjects;
  for (id<MWMLocationModeListener> object in objects) {
    [object processMyPositionPendingTimeout];
  }
  BOOL const isMapVisible = (self.navigationController.visibleViewController == self);
  if (isMapVisible && ![MWMLocationManager isLocationProhibited]) {
    if (self.welcomePageController) {
      GetFramework().SwitchMyPositionNextMode();
    } else {
      [self.alertController presentLocationNotFoundAlertWithOkBlock:^{
        GetFramework().SwitchMyPositionNextMode();
      }];
    }
  }
}

#pragma mark - MWMRemoveAdsViewControllerDelegate

- (void)didCompleteSubscribtion:(RemoveAdsViewController *)viewController {
  [self.navigationController dismissViewControllerAnimated:YES completion:nil];
  GetFramework().DeactivateMapSelection(true);
  [self.controlsManager hideSearch];
}

- (void)didCancelSubscribtion:(RemoveAdsViewController *)viewController {
  [self.navigationController dismissViewControllerAnimated:YES completion:nil];
}

#pragma mark - MWMFrameworkDrapeObserver

- (void)processViewportCountryEvent:(CountryId const &)countryId {
  [self.downloadDialog processViewportCountryEvent:countryId];
}

#pragma mark - MWMStorageObserver

- (void)processCountryEvent:(NSString *)countryId {
  if (countryId.length == 0) {
#ifdef OMIM_PRODUCTION
    auto err = [[NSError alloc] initWithDomain:kMapsmeErrorDomain
                                          code:1
                                      userInfo:@{@"Description": @"attempt to get info from empty countryId"}];
    [[Crashlytics sharedInstance] recordError:err];
#endif
    return;
  }

  NodeStatuses nodeStatuses{};
  GetFramework().GetStorage().GetNodeStatuses(countryId.UTF8String, nodeStatuses);
  if (nodeStatuses.m_status != NodeStatus::Error)
    return;
  switch (nodeStatuses.m_error) {
    case NodeErrorCode::NoError:
      break;
    case NodeErrorCode::UnknownError:
      [Statistics logEvent:kStatDownloaderMapError withParameters:@{kStatType: kStatUnknownError}];
      break;
    case NodeErrorCode::OutOfMemFailed:
      [Statistics logEvent:kStatDownloaderMapError withParameters:@{kStatType: kStatNoSpace}];
      break;
    case NodeErrorCode::NoInetConnection:
      [Statistics logEvent:kStatDownloaderMapError withParameters:@{kStatType: kStatNoConnection}];
      break;
  }
}

#pragma mark - Authorization

- (void)checkAuthorization {
  using namespace osm_auth_ios;
  BOOL const isAfterEditing = AuthorizationIsNeedCheck() && !AuthorizationHaveCredentials();
  if (isAfterEditing) {
    AuthorizationSetNeedCheck(NO);
    if (!Platform::IsConnected())
      return;
    [Statistics logEvent:kStatEventName(kStatPlacePage, kStatEditTime)
          withParameters:@{kStatValue: kStatAuthorization}];
    [self.alertController presentOsmAuthAlert];
  }
}

#pragma mark - 3d touch

- (void)performAction:(NSString *)action {
  [self.navigationController popToRootViewControllerAnimated:NO];
  if (self.isViewLoaded) {
    auto searchState = MWMSearchManagerStateHidden;
    [MWMRouter stopRouting];
    if ([action isEqualToString:@"me.maps.3daction.bookmarks"])
      [self openBookmarks];
    else if ([action isEqualToString:@"me.maps.3daction.search"])
      searchState = MWMSearchManagerStateDefault;
    else if ([action isEqualToString:@"me.maps.3daction.route"])
      [self.controlsManager onRoutePrepare];
    [MWMSearchManager manager].state = searchState;
  } else {
    dispatch_async(dispatch_get_main_queue(), ^{
      [self performAction:action];
    });
  }
}

#pragma mark - ShowDialog callback

- (void)presentDisabledLocationAlert {
  [self.alertController presentDisabledLocationAlert];
}
- (void)setDisableStandbyOnLocationStateMode:(BOOL)disableStandbyOnLocationStateMode {
  if (_disableStandbyOnLocationStateMode == disableStandbyOnLocationStateMode)
    return;
  _disableStandbyOnLocationStateMode = disableStandbyOnLocationStateMode;
  if (disableStandbyOnLocationStateMode)
    [[MapsAppDelegate theApp] disableStandby];
  else
    [[MapsAppDelegate theApp] enableStandby];
}

#pragma mark - Segue

- (void)prepareForSegue:(UIStoryboardSegue *)segue sender:(id)sender {
  if ([segue.identifier isEqualToString:kEditorSegue]) {
    MWMEditorViewController *dvc = segue.destinationViewController;
    [dvc setFeatureToEdit:static_cast<id<MWMFeatureHolder>>(sender).featureId];
  } else if ([segue.identifier isEqualToString:kDownloaderSegue]) {
    MWMDownloadMapsViewController *dvc = segue.destinationViewController;
    NSNumber *mode = sender;
    dvc.mode = (MWMMapDownloaderMode)mode.integerValue;
  } else if ([segue.identifier isEqualToString:kMap2FBLoginSegue]) {
    MWMAuthorizationWebViewLoginViewController *dvc = segue.destinationViewController;
    dvc.authType = MWMWebViewAuthorizationTypeFacebook;
  } else if ([segue.identifier isEqualToString:kMap2GoogleLoginSegue]) {
    MWMAuthorizationWebViewLoginViewController *dvc = segue.destinationViewController;
    dvc.authType = MWMWebViewAuthorizationTypeGoogle;
  }
}

#pragma mark - MWMKeyboard

- (void)onKeyboardWillAnimate {
  [self.view setNeedsLayout];
}
- (void)onKeyboardAnimation {
  auto const kbHeight = [MWMKeyboard keyboardHeight];
  self.sideButtonsAreaKeyboard.constant = kbHeight;
  if (IPAD) {
    self.visibleAreaKeyboard.constant = kbHeight;
    self.placePageAreaKeyboard.constant = kbHeight;
  }
}
#pragma mark - Properties

- (MWMMapViewControlsManager *)controlsManager {
  if (!self.isViewLoaded)
    return nil;
  if (!_controlsManager)
    _controlsManager = [[MWMMapViewControlsManager alloc] initWithParentController:self];
  return _controlsManager;
}

- (BOOL)hasNavigationBar {
  return NO;
}
- (MWMMapDownloadDialog *)downloadDialog {
  if (!_downloadDialog)
    _downloadDialog = [MWMMapDownloadDialog dialogForController:self];
  return _downloadDialog;
}

- (void)setPlacePageTopBound:(CGFloat)bound {
  self.visibleAreaBottom.constant = bound;
  self.sideButtonsAreaBottom.constant = bound;
}

+ (void)setViewport:(double)lat lon:(double)lon zoomLevel:(int)zoomLevel {
  Framework &f = GetFramework();

  f.StopLocationFollow();

  auto const center = mercator::FromLatLon(lat, lon);
  f.SetViewportCenter(center, zoomLevel, false);
}

#pragma mark - CarPlay map append/remove

- (void)disableCarPlayRepresentation {
  self.carplayPlaceholderLogo.hidden = YES;
  self.mapView.frame = self.view.bounds;
  [self.view insertSubview:self.mapView atIndex:0];
  [[self.mapView.topAnchor constraintEqualToAnchor:self.view.topAnchor] setActive:YES];
  [[self.mapView.bottomAnchor constraintEqualToAnchor:self.view.bottomAnchor] setActive:YES];
  [[self.mapView.leadingAnchor constraintEqualToAnchor:self.view.leadingAnchor] setActive:YES];
  [[self.mapView.trailingAnchor constraintEqualToAnchor:self.view.trailingAnchor] setActive:YES];
  self.controlsView.hidden = NO;
  [MWMFrameworkHelper setVisibleViewport:self.view.bounds scaleFactor:self.view.contentScaleFactor];
}

- (void)enableCarPlayRepresentation {
  UIViewController *presentedController = self.presentedViewController;
  if (presentedController != nil) {
    [presentedController dismissViewControllerAnimated:NO completion:nil];
  }
  [[MapsAppDelegate theApp] showMap];
  [self loadViewIfNeeded];
  [self.mapView removeFromSuperview];
  if (!self.controlsView.isHidden) {
    self.controlsView.hidden = YES;
  }
  self.carplayPlaceholderLogo.hidden = NO;
}

#pragma mark - MWMBookmarksObserver
- (void)onBookmarksFileLoadSuccess {
  [[MWMAlertViewController activeAlertController] presentInfoAlert:L(@"load_kmz_title") text:L(@"load_kmz_successful")];
  [Statistics logEvent:kStatEventName(kStatApplication, kStatImport) withParameters:@{kStatValue: kStatImport}];
}

- (void)onBookmarksFileLoadError {
  [[MWMAlertViewController activeAlertController] presentInfoAlert:L(@"load_kmz_title") text:L(@"load_kmz_failed")];
}

- (BOOL)canBecomeFirstResponder {
  return YES;
}

- (NSArray *)keyCommands {
   return @[[UIKeyCommand keyCommandWithInput:UIKeyInputDownArrow modifierFlags:0 action:@selector(zoomOut) discoverabilityTitle:@"Zoom Out"],
    [UIKeyCommand keyCommandWithInput:UIKeyInputUpArrow modifierFlags:0 action:@selector(zoomIn) discoverabilityTitle:@"Zoom In"],
    [UIKeyCommand keyCommandWithInput:UIKeyInputEscape modifierFlags:0 action:@selector(goBack) discoverabilityTitle:@"Go Back"]];
}

- (void)zoomOut {
  GetFramework().Scale(Framework::SCALE_MIN, true);
}

- (void)zoomIn {
  GetFramework().Scale(Framework::SCALE_MAG, true);
}

- (void)goBack {
<<<<<<< HEAD
   NSString *backURL = [DeepLinkHandler.shared getBackUrl];;
   BOOL canOpenURL = [[UIApplication sharedApplication] canOpenURL:[NSURL URLWithString:backURL]];
   if ( canOpenURL ){
=======
   NSString *backURL = [DeepLinkHandler.shared getBackUrl];
   BOOL canOpenURL = [[UIApplication sharedApplication] canOpenURL:[NSURL URLWithString:backURL]];
   if (canOpenURL){
>>>>>>> 156aec8f
     [[UIApplication sharedApplication] openURL:[NSURL URLWithString:backURL] options:@{} completionHandler:nil];
   }
}

@end<|MERGE_RESOLUTION|>--- conflicted
+++ resolved
@@ -851,15 +851,9 @@
 }
 
 - (void)goBack {
-<<<<<<< HEAD
-   NSString *backURL = [DeepLinkHandler.shared getBackUrl];;
-   BOOL canOpenURL = [[UIApplication sharedApplication] canOpenURL:[NSURL URLWithString:backURL]];
-   if ( canOpenURL ){
-=======
    NSString *backURL = [DeepLinkHandler.shared getBackUrl];
    BOOL canOpenURL = [[UIApplication sharedApplication] canOpenURL:[NSURL URLWithString:backURL]];
    if (canOpenURL){
->>>>>>> 156aec8f
      [[UIApplication sharedApplication] openURL:[NSURL URLWithString:backURL] options:@{} completionHandler:nil];
    }
 }
