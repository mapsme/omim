#include "testing/testing.hpp"

#include "geocoder/geocoder.hpp"
#include "geocoder/hierarchy_reader.hpp"

#include "indexer/search_string_utils.hpp"

#include "platform/platform_tests_support/scoped_file.hpp"

#include "base/geo_object_id.hpp"
#include "base/math.hpp"
#include "base/stl_helpers.hpp"

#include <algorithm>
#include <iomanip>
#include <string>
#include <vector>

using namespace platform::tests_support;
using namespace std;

namespace
{
using Id = base::GeoObjectId;

double const kCertaintyEps = 1e-6;
string const kRegionsData = R"#(
C00000000004B279 {"type": "Feature", "geometry": {"type": "Point", "coordinates": [-80.1142033187951, 21.55511095]}, "properties": {"locales": {"default": {"name": "Cuba", "address": {"country": "Cuba"}}}, "rank": 2}}
C0000000001C4CA7 {"type": "Feature", "geometry": {"type": "Point", "coordinates": [-78.7260117405499, 21.74300205]}, "properties": {"locales": {"default": {"name": "Ciego de Ávila", "address": {"region": "Ciego de Ávila", "country": "Cuba"}}}, "rank": 4}}
C00000000059D6B5 {"type": "Feature", "geometry": {"type": "Point", "coordinates": [-78.9263054493181, 22.08185765]}, "properties": {"locales": {"default": {"name": "Florencia", "address": {"subregion": "Florencia", "region": "Ciego de Ávila", "country": "Cuba"}}}, "rank": 6}}
)#";
}  // namespace

namespace geocoder
{
void TestGeocoder(Geocoder & geocoder, string const & query, vector<Result> && expected)
{
  vector<Result> actual;
  geocoder.ProcessQuery(query, actual);
  TEST_EQUAL(actual.size(), expected.size(), (query, actual, expected));
  sort(actual.begin(), actual.end(), base::LessBy(&Result::m_osmId));
  sort(expected.begin(), expected.end(), base::LessBy(&Result::m_osmId));
  for (size_t i = 0; i < actual.size(); ++i)
  {
    TEST(actual[i].m_certainty >= 0.0 && actual[i].m_certainty <= 1.0,
         (query, actual[i].m_certainty));
    TEST_EQUAL(actual[i].m_osmId, expected[i].m_osmId, (query));
    TEST(base::AlmostEqualAbs(actual[i].m_certainty, expected[i].m_certainty, kCertaintyEps),
         (query, actual[i].m_certainty, expected[i].m_certainty));
  }
}

UNIT_TEST(Geocoder_Smoke)
{
  ScopedFile const regionsJsonFile("regions.jsonl", kRegionsData);
  Geocoder geocoder(regionsJsonFile.GetFullPath());

  base::GeoObjectId const florenciaId(0xc00000000059d6b5);
  base::GeoObjectId const cubaId(0xc00000000004b279);

  TestGeocoder(geocoder, "florencia", {{florenciaId, 1.0}});
  TestGeocoder(geocoder, "cuba florencia", {{florenciaId, 1.0}, {cubaId, 0.714286}});
  TestGeocoder(geocoder, "florencia somewhere in cuba", {{cubaId, 0.714286}, {florenciaId, 1.0}});
}

UNIT_TEST(Geocoder_Hierarchy)
{
  ScopedFile const regionsJsonFile("regions.jsonl", kRegionsData);
  Geocoder geocoder(regionsJsonFile.GetFullPath());
  auto const & hierarchy = geocoder.GetHierarchy();
  auto const & dictionary = hierarchy.GetNormalizedNameDictionary();

  vector<Hierarchy::Entry> entries;
  geocoder.GetIndex().ForEachDocId({("florencia")}, [&](Index::DocId const & docId) {
    entries.emplace_back(geocoder.GetIndex().GetDoc(docId));
  });

  TEST_EQUAL(entries.size(), 1, ());
  TEST_EQUAL(entries[0].GetNormalizedMultipleNames(Type::Country, dictionary).GetMainName(), "cuba",
             ());
  TEST_EQUAL(entries[0].GetNormalizedMultipleNames(Type::Region, dictionary).GetMainName(),
             "ciego de avila", ());
  TEST_EQUAL(entries[0].GetNormalizedMultipleNames(Type::Subregion, dictionary).GetMainName(),
             "florencia", ());
}

UNIT_TEST(Geocoder_EnglishNames)
{
  string const kData = R"#(
10 {"properties": {"locales": {"default": {"address": {"locality": "Москва"}}, "en": {"address": {"locality": "Moscow"}}}}}
11 {"properties": {"locales": {"default": {"address": {"locality": "Москва", "street": "улица Новый Арбат"}}, "en": {"address": {"locality": "Moscow", "street": "New Arbat Avenue"}}}}}
)#";

  ScopedFile const regionsJsonFile("regions.jsonl", kData);
  Geocoder geocoder(regionsJsonFile.GetFullPath());

  TestGeocoder(geocoder, "Moscow, New Arbat", {{Id{0x11}, 1.0}, {Id{0x10}, 0.6}});
}

UNIT_TEST(Geocoder_OnlyBuildings)
{
  string const kData = R"#(
10 {"properties": {"locales": {"default": {"address": {"locality": "Some Locality"}}}}}

21 {"properties": {"locales": {"default": {"address": {"street": "Good", "locality": "Some Locality"}}}}}
22 {"properties": {"locales": {"default": {"address": {"building": "5", "street": "Good", "locality": "Some Locality"}}}}}

31 {"properties": {"locales": {"default": {"address": {"street": "Bad", "locality": "Some Locality"}}}}}
32 {"properties": {"locales": {"default": {"address": {"building": "10", "street": "Bad", "locality": "Some Locality"}}}}}

40 {"properties": {"locales": {"default": {"address": {"street": "MaybeNumbered", "locality": "Some Locality"}}}}}
41 {"properties": {"locales": {"default": {"address": {"street": "MaybeNumbered-3", "locality": "Some Locality"}}}}}
42 {"properties": {"locales": {"default": {"address": {"building": "3", "street": "MaybeNumbered", "locality": "Some Locality"}}}}}
)#";

  ScopedFile const regionsJsonFile("regions.jsonl", kData);
  Geocoder geocoder(regionsJsonFile.GetFullPath());

  base::GeoObjectId const localityId(0x10);
  base::GeoObjectId const goodStreetId(0x21);
  base::GeoObjectId const badStreetId(0x31);
  base::GeoObjectId const building5(0x22);
  base::GeoObjectId const building10(0x32);

  TestGeocoder(geocoder, "some locality", {{localityId, 1.0}});
  TestGeocoder(geocoder, "some locality good", {{goodStreetId, 1.0}, {localityId, 0.857143}});
  TestGeocoder(geocoder, "some locality bad", {{badStreetId, 1.0}, {localityId, 0.857143}});

  TestGeocoder(geocoder, "some locality good 5", {{building5, 1.0}});
  TestGeocoder(geocoder, "some locality bad 10", {{building10, 1.0}});

  // There is a building "10" on Bad Street but we should not return it.
  // Another possible resolution would be to return just "Good Street" (relaxed matching)
  // but at the time of writing the goal is to either have an exact match or no match at all.
  TestGeocoder(geocoder, "some locality good 10", {});

  // Sometimes we may still emit a non-building.
  // In this case it happens because all query tokens are used.
  base::GeoObjectId const numberedStreet(0x41);
  base::GeoObjectId const houseOnANonNumberedStreet(0x42);
  TestGeocoder(geocoder, "some locality maybenumbered 3",
               {{numberedStreet, 1.0}, {houseOnANonNumberedStreet, 0.8875}});
}

UNIT_TEST(Geocoder_MismatchedLocality)
{
  string const kData = R"#(
10 {"properties": {"locales": {"default": {"address": {"locality": "Moscow"}}}}}
11 {"properties": {"locales": {"default": {"address": {"locality": "Paris"}}}}}

21 {"properties": {"locales": {"default": {"address": {"street": "Krymskaya", "locality": "Moscow"}}}}}
22 {"properties": {"locales": {"default": {"address": {"building": "2", "street": "Krymskaya", "locality": "Moscow"}}}}}

31 {"properties": {"locales": {"default": {"address": {"street": "Krymskaya", "locality": "Paris"}}}}}
32 {"properties": {"locales": {"default": {"address": {"building": "3", "street": "Krymskaya", "locality": "Paris"}}}}}
)#";

  ScopedFile const regionsJsonFile("regions.jsonl", kData);
  Geocoder geocoder(regionsJsonFile.GetFullPath());

  base::GeoObjectId const building2(0x22);

  TestGeocoder(geocoder, "Moscow Krymskaya 2", {{building2, 1.0}});

  // "Krymskaya 3" looks almost like a match to "Paris-Krymskaya-3" but we should not emit it.
  TestGeocoder(geocoder, "Moscow Krymskaya 3", {});
}

// Geocoder_StreetWithNumber* ----------------------------------------------------------------------
UNIT_TEST(Geocoder_StreetWithNumberInCity)
{
  string const kData = R"#(
10 {"properties": {"locales": {"default": {"address": {"locality": "Москва"}}}}}
11 {"properties": {"locales": {"default": {"address": {"locality": "Москва", "street": "улица 1905 года"}}}}}

20 {"properties": {"locales": {"default": {"address": {"locality": "Краснокамск"}}}}}
28 {"properties": {"locales": {"default": {"address": {"locality": "Краснокамск", "street": "улица 1905 года"}}}}}
)#";

  ScopedFile const regionsJsonFile("regions.jsonl", kData);
  Geocoder geocoder(regionsJsonFile.GetFullPath());

  TestGeocoder(geocoder, "Москва, улица 1905 года", {{Id{0x11}, 1.0}});
}

UNIT_TEST(Geocoder_StreetWithNumberInClassifiedCity)
{
  string const kData = R"#(
10 {"properties": {"locales": {"default": {"address": {"locality": "Москва"}}}}}
11 {"properties": {"locales": {"default": {"address": {"locality": "Москва", "street": "улица 1905 года"}}}}}
)#";

  ScopedFile const regionsJsonFile("regions.jsonl", kData);
  Geocoder geocoder(regionsJsonFile.GetFullPath());

  TestGeocoder(geocoder, "город Москва, улица 1905 года", {{Id{0x11}, 1.0}});
}

UNIT_TEST(Geocoder_StreetWithNumberInAnyCity)
{
  string const kData = R"#(
10 {"properties": {"locales": {"default": {"address": {"locality": "Москва"}}}}}
11 {"properties": {"locales": {"default": {"address": {"locality": "Москва", "street": "улица 1905 года"}}}}}

20 {"properties": {"locales": {"default": {"address": {"locality": "Краснокамск"}}}}}
28 {"properties": {"locales": {"default": {"address": {"locality": "Краснокамск", "street": "улица 1905 года"}}}}}
)#";

  ScopedFile const regionsJsonFile("regions.jsonl", kData);
  Geocoder geocoder(regionsJsonFile.GetFullPath());

  TestGeocoder(geocoder, "улица 1905 года", {{Id{0x11}, 1.0}, {Id{0x28}, 1.0}});
}

UNIT_TEST(Geocoder_StreetWithNumberAndWithoutStreetSynonym)
{
  string const kData = R"#(
10 {"properties": {"locales": {"default": {"address": {"locality": "Москва"}}}}}
11 {"properties": {"locales": {"default": {"address": {"locality": "Москва", "street": "улица 1905 года"}}}}}
)#";

  ScopedFile const regionsJsonFile("regions.jsonl", kData);
  Geocoder geocoder(regionsJsonFile.GetFullPath());

  TestGeocoder(geocoder, "Москва, 1905 года", {{Id{0x11}, 1.0}});
}

UNIT_TEST(Geocoder_UntypedStreetWithNumberAndStreetSynonym)
{
  string const kData = R"#(
10 {"properties": {"locales": {"default": {"address": {"locality": "Москва"}}}}}
13 {"properties": {"locales": {"default": {"address": {"locality": "Москва", "street": "8 Марта"}}}}}
)#";

  ScopedFile const regionsJsonFile("regions.jsonl", kData);
  Geocoder geocoder(regionsJsonFile.GetFullPath());

  TestGeocoder(geocoder, "Москва, улица 8 Марта", {{Id{0x13}, 1.0}});
}

UNIT_TEST(Geocoder_StreetWithTwoNumbers)
{
  string const kData = R"#(
10 {"properties": {"locales": {"default": {"address": {"locality": "Москва"}}}}}
12 {"properties": {"locales": {"default": {"address": {"locality": "Москва", "street": "4-я улица 8 Марта"}}}}}

13 {"properties": {"locales": {"default": {"address": {"locality": "Москва", "street": "улица 8 Марта"}}}}}
)#";

  ScopedFile const regionsJsonFile("regions.jsonl", kData);
  Geocoder geocoder(regionsJsonFile.GetFullPath());

  TestGeocoder(geocoder, "Москва, 4-я улица 8 Марта", {{Id{0x12}, 1.0}});
}

UNIT_TEST(Geocoder_BuildingOnStreetWithNumber)
{
  string const kData = R"#(
10 {"properties": {"locales": {"default": {"address": {"locality": "Москва"}}}}}
13 {"properties": {"locales": {"default": {"address": {"locality": "Москва", "street": "улица 8 Марта"}}}}}
15 {"properties": {"locales": {"default": {"address": {"locality": "Москва", "street": "улица 8 Марта", "building": "4"}}}}}
)#";

  ScopedFile const regionsJsonFile("regions.jsonl", kData);
  Geocoder geocoder(regionsJsonFile.GetFullPath());

  TestGeocoder(geocoder, "Москва, улица 8 Марта, 4", {{Id{0x15}, 1.0}});
}

//--------------------------------------------------------------------------------------------------
UNIT_TEST(Geocoder_LocalityBuilding)
{
  string const kData = R"#(
10 {"properties": {"locales": {"default": {"address": {"locality": "Zelenograd"}}}}}

22 {"properties": {"locales": {"default": {"address": {"building": "2", "locality": "Zelenograd"}}}}}

31 {"properties": {"locales": {"default": {"address": {"street": "Krymskaya", "locality": "Zelenograd"}}}}}
32 {"properties": {"locales": {"default": {"address": {"building": "2", "street": "Krymskaya", "locality": "Zelenograd"}}}}}
)#";

  ScopedFile const regionsJsonFile("regions.jsonl", kData);
  Geocoder geocoder(regionsJsonFile.GetFullPath());

  base::GeoObjectId const building2(0x22);

  TestGeocoder(geocoder, "Zelenograd 2", {{building2, 1.0}});
}

<<<<<<< HEAD
// Geocoder_NumericalSuburb* ----------------------------------------------------------------------
UNIT_TEST(Geocoder_NumericalSuburbRelevance)
{
  string const kData = R"#(
10 {"properties": {"locales": {"default": {"address": {"region": "Metro Manila"}}}}}
11 {"properties": {"locales": {"default": {"address": {"locality": "Caloocan", "region": "Metro Manila"}}}}}
12 {"properties": {"locales": {"default": {"address": {"suburb": "60", "locality": "Caloocan", "region": "Metro Manila"}}}}}

20 {"properties": {"locales": {"default": {"address": {"locality": "Белгород"}}}}}
21 {"properties": {"locales": {"default": {"address": {"street": "Щорса", "locality": "Белгород"}}}}}
22 {"properties": {"locales": {"default": {"address": {"building": "60", "street": "Щорса", "locality": "Белгород"}}}}}
=======
// Geocoder_Subregion* -----------------------------------------------------------------------------
UNIT_TEST(Geocoder_SubregionInLocality)
{
  string const kData = R"#(
10 {"properties": {"locales": {"default": {"address": {"region": "Москва"}}}, "rank": 2}}
11 {"properties": {"locales": {"default": {"address": {"locality": "Москва", "region": "Москва"}}}, "rank": 4}}
12 {"properties": {"locales": {"default": {"address": {"subregion": "Северный административный округ", "locality": "Москва", "region": "Москва"}}}, "rank": 3}}
>>>>>>> eaa2c4dc
)#";

  ScopedFile const regionsJsonFile("regions.jsonl", kData);
  Geocoder geocoder(regionsJsonFile.GetFullPath());

<<<<<<< HEAD
  TestGeocoder(geocoder, "Caloocan, 60", {{Id{0x12}, 1.0}});
  TestGeocoder(geocoder, "60", {});
  TestGeocoder(geocoder, "Metro Manila, 60", {{Id{0x10}, 1.0}});
  TestGeocoder(geocoder, "Белгород, Щорса, 60", {{Id{0x22}, 1.0}});
=======
  TestGeocoder(geocoder, "Северный административный округ", {{Id{0x12}, 1.0}});
  TestGeocoder(geocoder, "Москва, Северный административный округ",
               {{Id{0x12}, 1.0}, {Id{0x10}, 0.294118}, {Id{0x11}, 0.176471}});
  TestGeocoder(geocoder, "Москва", {{Id{0x10}, 1.0}, {Id{0x11}, 0.6}});
>>>>>>> eaa2c4dc
}

//--------------------------------------------------------------------------------------------------
UNIT_TEST(Geocoder_EmptyFileConcurrentRead)
{
  ScopedFile const regionsJsonFile("regions.jsonl", "");
  Geocoder geocoder(regionsJsonFile.GetFullPath(), 8 /* reader threads */);

  TEST_EQUAL(geocoder.GetHierarchy().GetEntries().size(), 0, ());
}

UNIT_TEST(Geocoder_BigFileConcurrentRead)
{
  int const kEntryCount = 100000;

  stringstream s;
  for (int i = 0; i < kEntryCount; ++i)
  {
    s << setw(16) << setfill('0') << hex << uppercase << i << " "
      << "{"
      << R"("type": "Feature",)"
      << R"("geometry": {"type": "Point", "coordinates": [0, 0]},)"
      << R"("properties": {"locales": {"default": {)"
      << R"("name": ")" << i << R"(", "address": {"country": ")" << i << R"("}}}, "rank": 2})"
      << "}\n";
  }

  ScopedFile const regionsJsonFile("regions.jsonl", s.str());
  Geocoder geocoder(regionsJsonFile.GetFullPath(), 8 /* reader threads */);

  TEST_EQUAL(geocoder.GetHierarchy().GetEntries().size(), kEntryCount, ());
}
}  // namespace geocoder<|MERGE_RESOLUTION|>--- conflicted
+++ resolved
@@ -287,7 +287,26 @@
   TestGeocoder(geocoder, "Zelenograd 2", {{building2, 1.0}});
 }
 
-<<<<<<< HEAD
+// Geocoder_Subregion* -----------------------------------------------------------------------------
+UNIT_TEST(Geocoder_SubregionInLocality)
+{
+  string const kData = R"#(
+10 {"properties": {"locales": {"default": {"address": {"region": "Москва"}}}, "rank": 2}}
+11 {"properties": {"locales": {"default": {"address": {"locality": "Москва", "region": "Москва"}}}, "rank": 4}}
+12 {"properties": {"locales": {"default": {"address": {"subregion": "Северный административный округ", "locality": "Москва", "region": "Москва"}}}, "rank": 3}}
+  ScopedFile const regionsJsonFile("regions.jsonl", kData);
+  Geocoder geocoder(regionsJsonFile.GetFullPath());
+)#";
+
+  ScopedFile const regionsJsonFile("regions.jsonl", kData);
+  Geocoder geocoder(regionsJsonFile.GetFullPath());
+
+  TestGeocoder(geocoder, "Северный административный округ", {{Id{0x12}, 1.0}});
+  TestGeocoder(geocoder, "Москва, Северный административный округ",
+               {{Id{0x12}, 1.0}, {Id{0x10}, 0.294118}, {Id{0x11}, 0.176471}});
+  TestGeocoder(geocoder, "Москва", {{Id{0x10}, 1.0}, {Id{0x11}, 0.6}});
+}
+
 // Geocoder_NumericalSuburb* ----------------------------------------------------------------------
 UNIT_TEST(Geocoder_NumericalSuburbRelevance)
 {
@@ -299,33 +318,16 @@
 20 {"properties": {"locales": {"default": {"address": {"locality": "Белгород"}}}}}
 21 {"properties": {"locales": {"default": {"address": {"street": "Щорса", "locality": "Белгород"}}}}}
 22 {"properties": {"locales": {"default": {"address": {"building": "60", "street": "Щорса", "locality": "Белгород"}}}}}
-=======
-// Geocoder_Subregion* -----------------------------------------------------------------------------
-UNIT_TEST(Geocoder_SubregionInLocality)
-{
-  string const kData = R"#(
-10 {"properties": {"locales": {"default": {"address": {"region": "Москва"}}}, "rank": 2}}
-11 {"properties": {"locales": {"default": {"address": {"locality": "Москва", "region": "Москва"}}}, "rank": 4}}
-12 {"properties": {"locales": {"default": {"address": {"subregion": "Северный административный округ", "locality": "Москва", "region": "Москва"}}}, "rank": 3}}
->>>>>>> eaa2c4dc
-)#";
-
-  ScopedFile const regionsJsonFile("regions.jsonl", kData);
-  Geocoder geocoder(regionsJsonFile.GetFullPath());
-
-<<<<<<< HEAD
+)#";
+
+  ScopedFile const regionsJsonFile("regions.jsonl", kData);
+  Geocoder geocoder(regionsJsonFile.GetFullPath());
+
   TestGeocoder(geocoder, "Caloocan, 60", {{Id{0x12}, 1.0}});
   TestGeocoder(geocoder, "60", {});
   TestGeocoder(geocoder, "Metro Manila, 60", {{Id{0x10}, 1.0}});
   TestGeocoder(geocoder, "Белгород, Щорса, 60", {{Id{0x22}, 1.0}});
-=======
-  TestGeocoder(geocoder, "Северный административный округ", {{Id{0x12}, 1.0}});
-  TestGeocoder(geocoder, "Москва, Северный административный округ",
-               {{Id{0x12}, 1.0}, {Id{0x10}, 0.294118}, {Id{0x11}, 0.176471}});
-  TestGeocoder(geocoder, "Москва", {{Id{0x10}, 1.0}, {Id{0x11}, 0.6}});
->>>>>>> eaa2c4dc
-}
-
+}
 //--------------------------------------------------------------------------------------------------
 UNIT_TEST(Geocoder_EmptyFileConcurrentRead)
 {
